{
  "name": "kuhi-api-mcp-server",
  "version": "2.0.0",
  "description": "句碑APIのMCPサーバー",
  "type": "module",
  "main": "./dist/index.js",
  "scripts": {
    "build": "tsc && chmod +x dist/index.js && chmod +x dist/index-streamable.js",
    "clean": "rm -rf dist/*",
    "dev": "tsx src/index-streamable.ts",
    "dev:stdio": "tsx src/index.ts",
    "start:http": "node dist/index-streamable.js",
    "type-check": "tsc --noEmit",
    "lint": "biome lint --write .",
    "format": "biome format --write .",
    "format:check": "biome check --write .",
    "check": "biome check",
    "test": "vitest",
    "test:coverage": "vitest run --coverage",
    "inspector": "pnpm build && npx @modelcontextprotocol/inspector node dist/index.js"
  },
  "bin": {
    "kuhi-api-mcp-server": "./dist/index.js"
  },
  "repository": {
    "type": "git",
    "url": "git@github.com:shikano35/kuhi-api-mcp-server.git"
  },
  "keywords": [
    "mcp",
    "model-context-protocol",
    "haiku",
    "monuments",
    "japanese-culture",
    "poetry",
    "api",
    "kuhi"
  ],
  "module": "./dist/index.js",
  "files": [
    "dist"
  ],
  "license": "MIT",
  "packageManager": "pnpm@10.7.1",
  "dependencies": {
<<<<<<< HEAD
    "@modelcontextprotocol/sdk": "^1.24.1",
=======
    "@modelcontextprotocol/sdk": "^1.24.0",
>>>>>>> bbc873a3
    "node-fetch": "^3.3.2",
    "zod": "^3.25.76"
  },
  "devDependencies": {
    "@biomejs/biome": "1.9.4",
    "@types/node": "^22.19.1",
    "@vitest/coverage-v8": "^2.1.9",
    "msw": "^2.12.3",
    "tsx": "^4.21.0",
    "typescript": "^5.9.3",
    "vitest": "^4.0.9"
  }
}<|MERGE_RESOLUTION|>--- conflicted
+++ resolved
@@ -43,11 +43,7 @@
   "license": "MIT",
   "packageManager": "pnpm@10.7.1",
   "dependencies": {
-<<<<<<< HEAD
     "@modelcontextprotocol/sdk": "^1.24.1",
-=======
-    "@modelcontextprotocol/sdk": "^1.24.0",
->>>>>>> bbc873a3
     "node-fetch": "^3.3.2",
     "zod": "^3.25.76"
   },
